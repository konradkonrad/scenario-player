--- conflicted
+++ resolved
@@ -3,8 +3,4 @@
 End-to-end testing tool for the ``Raiden`` test suite.
 """
 
-<<<<<<< HEAD
-__version__ = "0.1.1-dev"
-=======
-__version__ = "0.1.0-dev21"
->>>>>>> 40e20eb7
+__version__ = "0.1.1-dev"