import json
import os
import re
from pathlib import Path
from unittest.mock import Mock, patch

import pytest
from click.testing import CliRunner

from scenario_player import __version__, main
from scenario_player.exceptions.cli import WrongPassword

KEYSTORE_PATH = Path(__file__).resolve().parent.joinpath("keystore")
SCENARIO = f"{Path(__file__).parent.joinpath('scenario', 'join-network-scenario-J1.yaml')}"
CLI_ARGS = (
    f"--keystore-file {KEYSTORE_PATH.joinpath('UTC--1')} "
    f"--no-ui "
    f"{{pw_option}} "
    f"{SCENARIO}"
)


@pytest.fixture(scope="module")
def runner():
    return CliRunner()


class Sentinel(Exception):
    pass


class TestPasswordHandling:
    # use a fixture instead of patch directly,
    # to avoid having to pass an extra argument to all methods.
    @pytest.fixture(autouse=True)
    def patch_collect_tasks_on_setup(self):
        with patch("scenario_player.main.collect_tasks", side_effect=Sentinel):
            # Yield instead of return,
            # as that allows the patching to be undone after the test is complete.
            yield

    def test_password_file_not_existent(self, runner):
        """A not existing password file should raise error"""
        result = runner.invoke(
            main.run, CLI_ARGS.format(pw_option=f"--password-file /does/not/exist").split(" ")
        )
        assert result.exit_code == 2
        assert '"--password-file": File "/does/not/exist" does not exist.' in result.output

    def test_mutually_exclusive(self, runner):
        result = runner.invoke(
            main.run,
            CLI_ARGS.format(
                pw_option=f"--password-file {KEYSTORE_PATH.joinpath('password')} --password 123"
            ).split(" "),
        )
        assert result.exit_code == 2
        assert "Error: Illegal usage: password_file is mutually exclusive" in result.output

    @pytest.mark.parametrize(
        "password_file, expected_exec",
        argvalues=[("wrong_password", WrongPassword), ("password", Sentinel)],
        ids=["wrong password", "correct password"],
    )
    def test_password_file(self, password_file, expected_exec, runner):
        result = runner.invoke(
            main.run,
            CLI_ARGS.format(pw_option=f"--password-file {KEYSTORE_PATH.joinpath(password_file)}"),
        )
        assert result.exc_info[0] == expected_exec
        assert result.exit_code == 1

    @pytest.mark.parametrize(
        "password, expected_exc",
        argvalues=[("wrong_password", WrongPassword), ("123", Sentinel)],
        ids=["wrong password", "correct password"],
    )
    def test_password(self, password, expected_exc, runner):
        result = runner.invoke(
            main.run, CLI_ARGS.format(pw_option=f"--password {password}").split(" ")
        )
        assert result.exc_info[0] == expected_exc
        assert result.exit_code == 1

    @pytest.mark.parametrize(
        "user_input, expected_exc",
        argvalues=[("wrongpassword", WrongPassword), ("123", Sentinel)],
        ids=["wrong password", "correct password"],
    )
    def test_manual_password_validation(self, user_input, expected_exc, runner):
        result = runner.invoke(
            main.run, CLI_ARGS.format(pw_option=f"--password {user_input}").split(" ")
        )
        assert result.exc_info[0] == expected_exc
        assert result.exit_code == 1


class TestVersionInformation:
    def test_version_subcommand(self, runner):
        result = runner.invoke(main.version)
        assert json.loads(result.output)["scenario_player"] == __version__
        assert result.exit_code == 0
        short = runner.invoke(main.version, "--short")
        assert short.output.strip() == __version__
        assert short.exit_code == 0

    def test_version_in_log(self, runner):
        result = runner.invoke(main.run, CLI_ARGS.format(pw_option="--password 'does not matter'"))
        assert "version_info" in result.output
        assert __version__ in result.output


class TestDataPathBehavior:
<<<<<<< HEAD
    @patch("scenario_player.utils.reclaim.Web3")
=======
    @patch("scenario_player.main.Web3")
>>>>>>> e14bb451
    def test_reclaim_eth_data_path(self, web3_mock, runner, tmpdir):
        """Regression test, to make sure '--data-path' is respected for
        'reclaim-eth' subcommand."""
        web3_mock.eth.gasCost = 1
        path_arg = str(tmpdir.mkdir("use_this"))
        result = runner.invoke(
            main.reclaim_eth,
            f"--data-path {path_arg} "
            f"--password-file {KEYSTORE_PATH.joinpath('password')} "
            f"--keystore-file {KEYSTORE_PATH.joinpath('UTC--1')} ",
            catch_exceptions=False,
        )
        print(result.output)
        assert result.exit_code == 0
        for line in result.output.split("\n"):
            match = re.search(r"\/.*/use_this/.*.log", line)
            if match:
                logfile_path = match.group(0)
                assert os.path.exists(logfile_path)
                assert logfile_path.startswith(path_arg)
                return
        assert False<|MERGE_RESOLUTION|>--- conflicted
+++ resolved
@@ -111,11 +111,7 @@
 
 
 class TestDataPathBehavior:
-<<<<<<< HEAD
-    @patch("scenario_player.utils.reclaim.Web3")
-=======
     @patch("scenario_player.main.Web3")
->>>>>>> e14bb451
     def test_reclaim_eth_data_path(self, web3_mock, runner, tmpdir):
         """Regression test, to make sure '--data-path' is respected for
         'reclaim-eth' subcommand."""
